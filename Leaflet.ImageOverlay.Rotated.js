
L.ImageOverlay.Rotated = L.ImageOverlay.extend({
<<<<<<< HEAD
	
	initialize: function(image, topleft, topright, bottomleft, options) {
		
		if (typeof(image) === 'string') {
            this._url = image;
        } else {
            this._rawImage = image;
        }
		
=======

	initialize(image, topleft, topright, bottomleft, options) {

		if (typeof(image) === 'string') {
			this._url = image;
		} else {
			// Assume that the first parameter is an instance of HTMLImage or HTMLCanvas
			this._rawImage = image;
		}

>>>>>>> 8eaeb8d2
		this._topLeft    = L.latLng(topleft);
		this._topRight   = L.latLng(topright);
		this._bottomLeft = L.latLng(bottomleft);

		L.setOptions(this, options);
	},


	onAdd: function (map) {
		if (!this._image) {
			this._initImage();

			if (this.options.opacity < 1) {
				this._updateOpacity();
			}
		}

		if (this.options.interactive) {
			L.DomUtil.addClass(this._rawImage, 'leaflet-interactive');
			this.addInteractiveTarget(this._rawImage);
		}

		map.on('zoomend resetview', this._reset, this);

		this.getPane().appendChild(this._image);
		this._reset();
	},


<<<<<<< HEAD
    onRemove: function(map) {
        map.off('zoomend resetview', this._reset, this);
        L.ImageOverlay.prototype.onRemove.call(this, map);
    },
	
	
	_initImage: function () {
		if (this._url) {
            this._rawImage = L.DomUtil.create('img');
        }
        L.DomUtil.addClass(this._rawImage, 'leaflet-image-layer');
        var img = this._rawImage;

        // this._image is reused by some of the methods of the parent class.
        var div = this._image = L.DomUtil.create('div',
            'leaflet-image-layer ' + (this._zoomAnimated ? 'leaflet-zoom-animated' : ''));

        div.appendChild(img);

        div.onselectstart = L.Util.falseFn;
        div.onmousemove = L.Util.falseFn;

        img.style.display = 'none'; // Hide while the first transform (zero or one frames) is being done

        if (this.options.crossOrigin) {
            img.crossOrigin = '';
        }

        img.onload = function() {
            this._reset();
            this._rawImage.style.display = 'block';
            this.fire('load');
        }.bind(this);

        if (this._url) {
            this._rawImage.src = this._url;
        } else {
            img.onload();
        }

        img.alt = this.options.alt;
=======
	_initImage: function () {
		var img = this._rawImage;
		if (this._url) {
			img = L.DomUtil.create('img');
			img.style.display = 'none';	// Hide while the first transform (zero or one frames) is being done

			if (this.options.crossOrigin) {
				img.crossOrigin = '';
			}

			img.src = this._url;
			this._rawImage = img;
		}
		L.DomUtil.addClass(img, 'leaflet-image-layer');

		// this._image is reused by some of the methods of the parent class and
		// must keep the name, even if it is counter-intuitive.
		var div = this._image = L.DomUtil.create('div',
				'leaflet-image-layer ' + (this._zoomAnimated ? 'leaflet-zoom-animated' : ''));

		div.appendChild(img);

		div.onselectstart = L.Util.falseFn;
		div.onmousemove = L.Util.falseFn;

		img.onload = function(){
			this._reset();
			img.style.display = 'block';
			this.fire('load');
		}.bind(this);

		img.alt = this.options.alt;
>>>>>>> 8eaeb8d2
		},


	_reset: function () {
		var div = this._image;

		// Project control points to container-pixel coordinates
		var pxTopLeft    = this._map.latLngToLayerPoint(this._topLeft);
		var pxTopRight   = this._map.latLngToLayerPoint(this._topRight);
		var pxBottomLeft = this._map.latLngToLayerPoint(this._bottomLeft);

		// Infer coordinate of bottom right
		var pxBottomRight = pxTopRight.subtract(pxTopLeft).add(pxBottomLeft);

		// pxBounds is mostly for positioning the <div> container
		var pxBounds = L.bounds([pxTopLeft, pxTopRight, pxBottomLeft, pxBottomRight]);
		var size = pxBounds.getSize();
		var pxTopLeftInDiv = pxTopLeft.subtract(pxBounds.min);

		// Calculate the skew angles, both in X and Y
		var vectorX = pxTopRight.subtract(pxTopLeft);
		var vectorY = pxBottomLeft.subtract(pxTopLeft);
		var skewX = Math.atan2( vectorX.y, vectorX.x );
		var skewY = Math.atan2( vectorY.x, vectorY.y );

		// LatLngBounds used for animations
		this._bounds = L.latLngBounds( this._map.layerPointToLatLng(pxBounds.min),
		                               this._map.layerPointToLatLng(pxBounds.max) );

		L.DomUtil.setPosition(div, pxBounds.min);

		div.style.width  = size.x + 'px';
		div.style.height = size.y + 'px';

		var imgW = this._rawImage.width;
		var imgH = this._rawImage.height;
		if (!imgW || !imgH) {
			return;	// Probably because the image hasn't loaded yet.
		}

		var scaleX = pxTopLeft.distanceTo(pxTopRight)   / imgW * Math.cos(skewX);
		var scaleY = pxTopLeft.distanceTo(pxBottomLeft) / imgH * Math.cos(skewY);
<<<<<<< HEAD
		
=======

>>>>>>> 8eaeb8d2
		this._rawImage.style.transformOrigin = '0 0';

		this._rawImage.style.transform =
			'translate(' + pxTopLeftInDiv.x + 'px, ' + pxTopLeftInDiv.y + 'px)' +
			'skew(' + skewY + 'rad, ' + skewX + 'rad) ' +
			'scale(' + scaleX + ', ' + scaleY + ') ';
	},


	reposition: function(topleft, topright, bottomleft) {
		this._topLeft    = L.latLng(topleft);
		this._topRight   = L.latLng(topright);
		this._bottomLeft = L.latLng(bottomleft);
		this._reset();
	}

});



L.imageOverlay.rotated = function(imgSrc, topleft, topright, bottomleft, options) {
	return new L.ImageOverlay.Rotated(imgSrc, topleft, topright, bottomleft, options);
};<|MERGE_RESOLUTION|>--- conflicted
+++ resolved
@@ -1,16 +1,5 @@
 
 L.ImageOverlay.Rotated = L.ImageOverlay.extend({
-<<<<<<< HEAD
-	
-	initialize: function(image, topleft, topright, bottomleft, options) {
-		
-		if (typeof(image) === 'string') {
-            this._url = image;
-        } else {
-            this._rawImage = image;
-        }
-		
-=======
 
 	initialize(image, topleft, topright, bottomleft, options) {
 
@@ -21,7 +10,6 @@
 			this._rawImage = image;
 		}
 
->>>>>>> 8eaeb8d2
 		this._topLeft    = L.latLng(topleft);
 		this._topRight   = L.latLng(topright);
 		this._bottomLeft = L.latLng(bottomleft);
@@ -51,49 +39,12 @@
 	},
 
 
-<<<<<<< HEAD
     onRemove: function(map) {
         map.off('zoomend resetview', this._reset, this);
         L.ImageOverlay.prototype.onRemove.call(this, map);
     },
 	
 	
-	_initImage: function () {
-		if (this._url) {
-            this._rawImage = L.DomUtil.create('img');
-        }
-        L.DomUtil.addClass(this._rawImage, 'leaflet-image-layer');
-        var img = this._rawImage;
-
-        // this._image is reused by some of the methods of the parent class.
-        var div = this._image = L.DomUtil.create('div',
-            'leaflet-image-layer ' + (this._zoomAnimated ? 'leaflet-zoom-animated' : ''));
-
-        div.appendChild(img);
-
-        div.onselectstart = L.Util.falseFn;
-        div.onmousemove = L.Util.falseFn;
-
-        img.style.display = 'none'; // Hide while the first transform (zero or one frames) is being done
-
-        if (this.options.crossOrigin) {
-            img.crossOrigin = '';
-        }
-
-        img.onload = function() {
-            this._reset();
-            this._rawImage.style.display = 'block';
-            this.fire('load');
-        }.bind(this);
-
-        if (this._url) {
-            this._rawImage.src = this._url;
-        } else {
-            img.onload();
-        }
-
-        img.alt = this.options.alt;
-=======
 	_initImage: function () {
 		var img = this._rawImage;
 		if (this._url) {
@@ -126,8 +77,7 @@
 		}.bind(this);
 
 		img.alt = this.options.alt;
->>>>>>> 8eaeb8d2
-		},
+	},
 
 
 	_reset: function () {
@@ -169,11 +119,7 @@
 
 		var scaleX = pxTopLeft.distanceTo(pxTopRight)   / imgW * Math.cos(skewX);
 		var scaleY = pxTopLeft.distanceTo(pxBottomLeft) / imgH * Math.cos(skewY);
-<<<<<<< HEAD
-		
-=======
 
->>>>>>> 8eaeb8d2
 		this._rawImage.style.transformOrigin = '0 0';
 
 		this._rawImage.style.transform =
